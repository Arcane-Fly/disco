import { Request, Response, NextFunction } from 'express';
import { securityComplianceManager } from '../lib/securityComplianceManager.js';

/**
 * Security audit middleware that logs all requests for compliance and security monitoring
 */
export const securityAuditMiddleware = async (req: Request, res: Response, next: NextFunction) => {
  const startTime = Date.now();
  
  // Store original response methods to intercept response
  const originalJson = res.json;
  const originalSend = res.send;
  const originalEnd = res.end;
  
  let responseBody: any;
  let responseLogged = false;

  // Add security headers early, before any response is sent
  addSecurityHeaders(res);

  // Intercept response to capture status code and response time
  const logResponse = async () => {
    if (responseLogged) return;
    responseLogged = true;
    
    const responseTime = Date.now() - startTime;
    const statusCode = res.statusCode;
    
    // Determine action based on request
    const action = determineAction(req);
    const resource = determineResource(req);
    
    try {
      const logId = await securityComplianceManager.logSecurityEvent(req, action, resource, {
        responseTime,
        statusCode,
        responseBody: shouldLogResponseBody(req, res) ? responseBody : undefined
      });
      
      // Only add audit log ID header if response hasn't been sent yet
      if (!res.headersSent) {
        res.setHeader('X-Audit-Log-Id', logId);
      }
      
    } catch (error) {
      console.error('Security audit logging failed:', error);
    }
  };

  // Override response methods
  res.json = function(body: any) {
    responseBody = body;
    const result = originalJson.call(this, body);
    // Log asynchronously to avoid blocking
    logResponse().catch(err => console.error('Async logging failed:', err));
    return result;
  };

  res.send = function(body: any) {
    responseBody = body;
    const result = originalSend.call(this, body);
    // Log asynchronously to avoid blocking
    logResponse().catch(err => console.error('Async logging failed:', err));
    return result;
  };

  res.end = function(chunk?: any, encoding?: any, cb?: any) {
    if (chunk) responseBody = chunk;
    const result = originalEnd.call(this, chunk, encoding, cb);
    // Log asynchronously to avoid blocking
    logResponse().catch(err => console.error('Async logging failed:', err));
    return result;
  };

  next();
};

/**
 * Determine the action being performed based on the request
 */
function determineAction(req: Request): string {
  const method = req.method.toLowerCase();
  const path = req.originalUrl.toLowerCase();
  
  // Authentication actions
  if (path.includes('/auth')) {
    if (path.includes('/login') || path.includes('/token')) return 'authenticate';
    if (path.includes('/logout')) return 'logout';
    if (path.includes('/refresh')) return 'token_refresh';
    return 'auth_operation';
  }
  
  // Container actions
  if (path.includes('/container')) {
    if (method === 'post') return 'container_create';
    if (method === 'delete') return 'container_destroy';
    if (method === 'get') return 'container_access';
    return 'container_operation';
  }
  
  // File operations
  if (path.includes('/file')) {
    if (method === 'post') return 'file_create';
    if (method === 'put') return 'file_update';
    if (method === 'delete') return 'file_delete';
    if (method === 'get') return 'file_read';
    return 'file_operation';
  }
  
  // Terminal operations
  if (path.includes('/terminal')) {
    if (path.includes('/command')) return 'terminal_command';
    if (path.includes('/session')) return 'terminal_session';
    return 'terminal_operation';
  }
  
  // Security operations
  if (path.includes('/security')) {
    if (path.includes('/incident')) return 'security_incident';
    if (path.includes('/audit')) return 'audit_access';
    if (path.includes('/compliance')) return 'compliance_access';
    return 'security_operation';
  }
  
  // Performance operations
  if (path.includes('/performance')) {
    return 'performance_optimization';
  }
  
  // Admin operations
  if (path.includes('/admin')) {
    return 'admin_operation';
  }
  
  // Data operations
  if (path.includes('/data') || path.includes('/rag') || path.includes('/search')) {
    return 'data_access';
  }
  
  // Default action based on HTTP method
  const methodActions = {
    'get': 'read_access',
    'post': 'create_operation',
    'put': 'update_operation',
    'patch': 'modify_operation',
    'delete': 'delete_operation',
    'head': 'metadata_access',
    'options': 'preflight_check'
  };
  
  return methodActions[method] || 'unknown_operation';
}

/**
 * Determine the resource being accessed
 */
function determineResource(req: Request): string {
  const path = req.originalUrl.split('?')[0]; // Remove query parameters
  
  // Extract main resource from path
  const pathParts = path.split('/').filter(part => part.length > 0);
  
  if (pathParts.length === 0) return 'root';
  
  // Remove 'api' and version parts
  const filteredParts = pathParts.filter(part => 
    !part.match(/^(api|v\d+)$/i)
  );
  
  if (filteredParts.length === 0) return 'api_root';
  
  // Join significant path parts
  return filteredParts.slice(0, 3).join('/'); // Take up to 3 significant parts
}

/**
 * Determine if response body should be logged based on data classification
 */
function shouldLogResponseBody(req: Request, res: Response): boolean {
  const path = req.originalUrl.toLowerCase();
  const statusCode = res.statusCode;
  
  // Never log response bodies for certain endpoints
  const excludedPaths = [
    '/auth/token',
    '/security/audit-logs',
    '/files',
    '/terminal/command'
  ];
  
  if (excludedPaths.some(excluded => path.includes(excluded))) {
    return false;
  }
  
  // Only log error responses
  if (statusCode >= 400) {
    return true;
  }
  
  // Log successful responses for security-related operations
  if (path.includes('/security') || path.includes('/admin')) {
    return true;
  }
  
  return false;
}

/**
 * Add comprehensive security headers
 */
function addSecurityHeaders(res: Response): void {
  // Check if headers have already been sent
  if (res.headersSent) {
    return;
  }

  // Prevent XSS attacks
  res.setHeader('X-XSS-Protection', '1; mode=block');
  
  // Prevent MIME type sniffing
  res.setHeader('X-Content-Type-Options', 'nosniff');
  
  // Control framing (already set by helmet, but ensure it's set)
  if (!res.getHeader('X-Frame-Options')) {
    res.setHeader('X-Frame-Options', 'SAMEORIGIN');
  }
  
  // Content Security Policy for API responses
  if (!res.getHeader('Content-Security-Policy')) {
    res.setHeader('Content-Security-Policy', "default-src 'self'; script-src 'none'; object-src 'none';");
  }
  
  // Referrer Policy
  res.setHeader('Referrer-Policy', 'strict-origin-when-cross-origin');
  
  // Feature Policy / Permissions Policy
  res.setHeader('Permissions-Policy', 'geolocation=(), microphone=(), camera=()');
  
  // HSTS for HTTPS (only add if the request was over HTTPS)
  if (res.req?.secure || res.req?.headers['x-forwarded-proto'] === 'https') {
    res.setHeader('Strict-Transport-Security', 'max-age=31536000; includeSubDomains; preload');
  }
  
  // Custom security headers
  res.setHeader('X-Security-Audit', 'enabled');
  res.setHeader('X-Compliance-Level', 'soc2');
}

/**
 * Rate limiting middleware with enhanced security logging
 */
export const securityRateLimitMiddleware = (windowMs: number, max: number, message: string) => {
  const requests = new Map<string, { count: number; resetTime: number }>();
  
  return async (req: Request, res: Response, next: NextFunction) => {
    const clientIp = (req.headers['x-forwarded-for'] as string)?.split(',')[0] || 
                     req.headers['x-real-ip'] as string ||
                     req.socket.remoteAddress || 
                     'unknown';
    
    const now = Date.now();
    const key = `${clientIp}:${req.originalUrl}`;
    
    const current = requests.get(key) || { count: 0, resetTime: now + windowMs };
    
    if (now > current.resetTime) {
      current.count = 0;
      current.resetTime = now + windowMs;
    }
    
    current.count++;
    requests.set(key, current);
    
    // Set rate limit headers
    res.setHeader('X-RateLimit-Limit', max.toString());
    res.setHeader('X-RateLimit-Remaining', Math.max(0, max - current.count).toString());
    res.setHeader('X-RateLimit-Reset', new Date(current.resetTime).toISOString());
    
    if (current.count > max) {
      // Log rate limit violation as security incident
      try {
        await securityComplianceManager.logSecurityEvent(req, 'rate_limit_violation', req.originalUrl, {
          clientIp,
          requestCount: current.count,
          limit: max,
          windowMs
        });
      } catch (error) {
        console.error('Failed to log rate limit violation:', error);
      }
      
      return res.status(429).json({
        status: 'error',
        error: {
          code: 'RATE_LIMIT_EXCEEDED',
          message: message || 'Rate limit exceeded',
          retryAfter: Math.ceil((current.resetTime - now) / 1000)
        }
      });
    }
    
    next();
  };
};

/**
 * Input validation middleware with security logging
 */
export const securityInputValidationMiddleware = (req: Request, res: Response, next: NextFunction) => {
  // Skip validation for favicon and other static assets
  const excludedPaths = ['/favicon.ico', '/robots.txt', '/sitemap.xml'];
  if (excludedPaths.includes(req.path)) {
    return next();
  }
  
<<<<<<< HEAD
=======
  // Skip validation for OAuth/discovery endpoints that must accept normal browser headers
  const oauthExcludedPaths = [
    '/v1/auth/github',                           // Note: path without /api prefix (middleware applied to /api)
    '/v1/auth/github/callback',
    '/.well-known/oauth-authorization-server',  // This is a root path
    '/.well-known/oauth-protected-resource',    // This is a root path  
    '/oauth/token'                              // This is a root path
  ];
  
  if (oauthExcludedPaths.includes(req.path)) {
    return next();
  }
  
>>>>>>> fabcd84e
  const suspiciousPatterns = [
    // SQL Injection patterns
    /(\b(SELECT|INSERT|UPDATE|DELETE|DROP|CREATE|ALTER|UNION|OR|AND)\b.*(\b(FROM|WHERE|JOIN|HAVING)\b|[';]|--|\*|\/\*))/i,
    
    // XSS patterns  
    /<script[^>]*>.*?<\/script>/gi,
    /javascript:/i,
    /on\w+\s*=/i,
    
    // Command injection patterns
    /[;&|`$(){}[\]]/,
    
    // Path traversal
    /\.\.[/\\]/,
    
    // NoSQL injection
    /\$where|\$regex|\$gt|\$lt|\$ne/i,
    
    // LDAP injection
    /[()&|!]/
  ];
  
  const checkValue = (value: string, path: string): string[] => {
    const violations: string[] = [];
    
    suspiciousPatterns.forEach((pattern, index) => {
      if (pattern.test(value)) {
        violations.push(`Pattern ${index + 1} matched in ${path}`);
      }
    });
    
    return violations;
  };
  
  const scanObject = (obj: any, basePath = ''): string[] => {
    const violations: string[] = [];
    
    if (typeof obj === 'string') {
      violations.push(...checkValue(obj, basePath));
    } else if (Array.isArray(obj)) {
      obj.forEach((item, index) => {
        violations.push(...scanObject(item, `${basePath}[${index}]`));
      });
    } else if (obj && typeof obj === 'object') {
      Object.entries(obj).forEach(([key, value]) => {
        const currentPath = basePath ? `${basePath}.${key}` : key;
        violations.push(...checkValue(key, `${currentPath}(key)`));
        violations.push(...scanObject(value, currentPath));
      });
    }
    
    return violations;
  };
  
  // Check query parameters
  const queryViolations = scanObject(req.query, 'query');
  
  // Check request body
  const bodyViolations = req.body ? scanObject(req.body, 'body') : [];
  
  // Check headers (only certain ones)
  const headerViolations = scanObject({
    'user-agent': req.headers['user-agent'],
    'referer': req.headers.referer,
    'x-forwarded-for': req.headers['x-forwarded-for']
  }, 'headers');
  
  const allViolations = [...queryViolations, ...bodyViolations, ...headerViolations];
  
  if (allViolations.length > 0) {
    // Log security violation
    securityComplianceManager.logSecurityEvent(req, 'input_validation_violation', 'user_input', {
      violations: allViolations,
      query: req.query,
      body: req.body ? '[REDACTED]' : undefined,
      suspiciousHeaders: {
        'user-agent': req.headers['user-agent'],
        'referer': req.headers.referer
      }
    }).catch(console.error);
    
    const errorResponse: any = {
      status: 'error',
      error: {
        code: 'INVALID_INPUT',
        message: 'Input validation failed',
        violations: allViolations.length
      }
    };
    
    // Add detailed violation information in development
    if (process.env.NODE_ENV !== 'production') {
      errorResponse.error.details = allViolations;
    }
    
    return res.status(400).json(errorResponse);
  }
  
  next();
};<|MERGE_RESOLUTION|>--- conflicted
+++ resolved
@@ -313,8 +313,6 @@
     return next();
   }
   
-<<<<<<< HEAD
-=======
   // Skip validation for OAuth/discovery endpoints that must accept normal browser headers
   const oauthExcludedPaths = [
     '/v1/auth/github',                           // Note: path without /api prefix (middleware applied to /api)
@@ -328,7 +326,6 @@
     return next();
   }
   
->>>>>>> fabcd84e
   const suspiciousPatterns = [
     // SQL Injection patterns
     /(\b(SELECT|INSERT|UPDATE|DELETE|DROP|CREATE|ALTER|UNION|OR|AND)\b.*(\b(FROM|WHERE|JOIN|HAVING)\b|[';]|--|\*|\/\*))/i,
